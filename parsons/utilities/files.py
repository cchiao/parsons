--- conflicted
+++ resolved
@@ -174,7 +174,9 @@
     if not file_path:
         return None
 
-<<<<<<< HEAD
+    if include_suffix:
+        return file_path.split('/')[-1]
+
     return file_path.split('/')[-1].split('.')[0]
 
 def get_file_size(file_path):
@@ -182,10 +184,4 @@
     Calculate the size of a file. Returns the size in bytes.
     """
 
-    return os.path.getsize(file_path)
-=======
-    if include_suffix:
-        return file_path.split('/')[-1]
-
-    return file_path.split('/')[-1].split('.')[0]
->>>>>>> beeac51a
+    return os.path.getsize(file_path)